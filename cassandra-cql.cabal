name:                cassandra-cql
<<<<<<< HEAD
version:             0.4.0.2
=======
version:             0.4.1.0
>>>>>>> 2128bcb5
synopsis:            Haskell client for Cassandra's CQL protocol
description:
  Haskell client for Cassandra's CQL protocol
  .
  Revision history: 0.3.0.1 Fix socket issue on Mac.
  0.4.0.1 Add PasswordAuthenticator (thanks Curtis Carter) & accept ghc-7.8
  0.4.0.2 Utilize new CQL driver; Add support for lightweight transactions.
license:             BSD3
license-file:        LICENSE
author:              Stephen Blackheath
maintainer:          http://blacksapphire.com/antispam/
copyright:           (c) Stephen Blackheath 2013-2014
category:            Database
build-type:          Simple
stability:           alpha
cabal-version:       >=1.8
extra-source-files:  tests/example.hs
                     tests/test-map.hs
                     tests/test-set.hs
                     tests/test-list.hs
                     tests/test-double.hs
                     tests/test-float.hs
                     tests/test-timestamp.hs
                     tests/test-decimal.hs
                     tests/test-timeuuid.hs
                     tests/test-inet.hs
                     tests/test-varint.hs

source-repository head
  type:     git
  location: https://github.com/the-real-blackh/cassandra-cql

library
  exposed-modules:     Database.Cassandra.CQL
  build-depends:       base             >= 4.5.0.0 && <= 4.8.0.0,
                       containers       >= 0.4.0.0,
                       mtl              >= 2.1.0,
                       MonadCatchIO-transformers >= 0.3.0.0,
                       network          >= 2.4.0.0,
                       text             >= 0.11.0.0,
                       cereal           >= 0.3.0.0,
                       bytestring       >= 0.10.0.0,
                       cryptohash       >= 0.9.0,
                       stm              >= 2.4.0,
                       uuid             >= 1.2.0,
                       time             >= 1.4.0.0,
                       Decimal          >= 0.3.0,
                       resource-pool    >= 0.2.3,
                       hslogger         >= 1.2

  ghc-options:         -Wall -fno-warn-name-shadowing -fno-warn-unused-matches
                       -fno-warn-missing-signatures -fno-warn-orphans
                       -fno-warn-unused-imports -fno-warn-unused-binds<|MERGE_RESOLUTION|>--- conflicted
+++ resolved
@@ -1,9 +1,5 @@
 name:                cassandra-cql
-<<<<<<< HEAD
 version:             0.4.0.2
-=======
-version:             0.4.1.0
->>>>>>> 2128bcb5
 synopsis:            Haskell client for Cassandra's CQL protocol
 description:
   Haskell client for Cassandra's CQL protocol
